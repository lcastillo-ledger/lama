--- conflicted
+++ resolved
@@ -31,14 +31,13 @@
       lookaheadSize: Int,
       network: BitcoinNetwork
   ): IO[KeychainInfo] =
-<<<<<<< HEAD
     client
       .createKeychain(
         CreateKeychainRequest(
           extendedPublicKey,
           scheme.toProto,
           lookaheadSize,
-          network.toProto
+          network.toKeychainProto
         ),
         new Metadata
       )
@@ -50,17 +49,6 @@
           )
         )
       )
-=======
-    client.createKeychain(
-      CreateKeychainRequest(
-        extendedPublicKey,
-        scheme.toProto,
-        lookaheadSize,
-        network.toKeychainProto
-      ),
-      new Metadata
-    )
->>>>>>> 4bfbfa05
 
   def getKeychainInfo(keychainId: UUID): IO[KeychainInfo] =
     client
